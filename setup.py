--- conflicted
+++ resolved
@@ -25,11 +25,7 @@
 
 s_args = {
     'name': 'qmlutil',
-<<<<<<< HEAD
-    'version': '0.11.1b',
-=======
     'version': '0.11.2',
->>>>>>> b1b9f8c1
     'description': 'QuakeML utils for python',
     'author': 'Mark Williams',
     'maintainer': 'Nevada Seismological Laboratory',
